{application, kv_index_tictactree,
 [
  {description, "AAE helper service for KV vnode"},
<<<<<<< HEAD
  {vsn, "0.9.12"},
=======
  {vsn, "riak_kv-2.9.1"},
>>>>>>> 07889bc5
  {registered, []},
  {applications, [
                  kernel,
                  stdlib,
		  leveled
                 ]},
  {maintainers, ["Martin Sumner"]},
  {licenses, ["Apache"]},
  {links, [{"Github", "https://github.com/martinsumner/kv_index_tictactree"}]},
  {env, [{root_path, "test"}]}
 ]}.<|MERGE_RESOLUTION|>--- conflicted
+++ resolved
@@ -1,11 +1,7 @@
 {application, kv_index_tictactree,
  [
   {description, "AAE helper service for KV vnode"},
-<<<<<<< HEAD
-  {vsn, "0.9.12"},
-=======
-  {vsn, "riak_kv-2.9.1"},
->>>>>>> 07889bc5
+  {vsn, "0.9.13"},
   {registered, []},
   {applications, [
                   kernel,
