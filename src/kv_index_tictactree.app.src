{application, kv_index_tictactree,
 [
  {description, "AAE helper service for KV vnode"},
<<<<<<< HEAD
  {vsn, "0.9.6"},
=======
  {vsn, "0.9.7"},
>>>>>>> 55b6a7dd
  {registered, []},
  {applications, [
                  kernel,
                  stdlib,
		  leveled
                 ]},
  {maintainers, ["Martin Sumner"]},
  {licenses, ["Apache"]},
  {links, [{"Github", "https://github.com/martinsumner/kv_index_tictactree"}]},
  {env, [{root_path, "test"}]}
 ]}.<|MERGE_RESOLUTION|>--- conflicted
+++ resolved
@@ -1,11 +1,7 @@
 {application, kv_index_tictactree,
  [
   {description, "AAE helper service for KV vnode"},
-<<<<<<< HEAD
-  {vsn, "0.9.6"},
-=======
   {vsn, "0.9.7"},
->>>>>>> 55b6a7dd
   {registered, []},
   {applications, [
                   kernel,
